--- conflicted
+++ resolved
@@ -1,107 +1,90 @@
-        if ( window.innerWidth === 0 ) { window.innerWidth = parent.innerWidth; window.innerHeight = parent.innerHeight; }
-			var canvas     = document.createElement('canvas');
-			var ctx        = canvas.getContext('2d');
-			document.body.appendChild(canvas);
-			document.body.className = "radial-grey";
-			var canvasX = 0; // var obtained from leapMotion that will give an X coordinate
-			var canvasY = 0; // var obtained from leapMotion that will give an Y coordinate
-			// canvasX and CanvasY will replace point.x and pointer.y 
-			var logo       = new logo(ctx); // toys object
-			var gravity    = new BB.Vector2(); // default 0
-			var leapMotion;
-			var WIDTH, HEIGHT, ball,
-		    prevX = prevY = 0 ,
-			spin = 0.01;
-
-		function setup() {
-				
-				leapMotion = new BB.LeapMotion();// creates an instance of the LeapMotion module created for liBB library
-				// 
-				leapMotion.getLeapData(canvas, true, true); // gives canvas and enables X,Y tracking and enables gestures
-				
-				    window.onresize = function() {
-			        WIDTH = canvas.width = window.innerWidth ;
-			        HEIGHT = canvas.height = window.innerHeight;
-			    }
-			    window.onresize();
-			    ball = new BB.Particle2D({
-			        position: new BB.Vector2( Math.random()*WIDTH, Math.random()*HEIGHT ),
-			        radius: 30,
-			        friction: 0.9 //gui -name friction -max 1 -step 0.05
-			    });
-    	}
-
-		function update() {
-
-				canvasX = leapMotion.canvasX; // puts the value obtained from sensor to the var created
-				canvasY = leapMotion.canvasY; // puts the value obtained from sensor to the var created
-
-
-				// test in console that the gestures are being captured.
-				if(leapMotion.grab){
-					console.log("Grab Gesture");
-				}
-				if(leapMotion.pinch){
-					console.log("Pinch Gesture");
-				}
-			    if(leapMotion.circle){
-<<<<<<< HEAD
-			    	if(leapMotion.clockwise){console.log("Circle clockwise");}
-=======
-			    	if(leapMotion.clockwise){console.log(" Circle clockwise");}
->>>>>>> 8c18f53f
-			        else{console.log("Circle Gesture");}
-			        console.log(leapMotion.circleradius);
-			    }
-				
-<<<<<<< HEAD
-				if(leapMotion.keytap){
-					console.log("KeyTap Gesture");
-				}
-				if(leapMotion.swipe){
-					console.log("Swipe Gesture");
-				}
-				if(leapMotion.screenTap){
-					console.log("ScreenTap Gesture");
-				}
-
-=======
->>>>>>> 8c18f53f
-			    requestAnimationFrame(update);
-			    ball.spring({
-			    	position: new BB.Vector2(canvasX,canvasY),// now assigns the X,Y values to the position
-			    	k:0.01,
-			    	length: 100
-			    });
-			    gravity.y = 0; //gui -name gravity.y -min 0.0 -max 1.0 -steps 0.1
-			    ball.applyForce( gravity );
-			    ball.update();
-			    // animate logo spin
-			    if( BB.MathUtils.dist(ball.position.x, ball.position.y, prevX, prevY ) > 10 ){
-			        spin = ( spin >= 0.3 ) ? 0.3 : spin+=0.005;
-			    } else {
-			        spin = ( spin <= 0 ) ? 0 : spin-=0.005;
-			    }
-			    logo.rotation += spin;
-			    logo.update( ball );
-			    prevX = ball.position.x;
-			    prevY = ball.position.y;
-			    draw();
-		}
-        // canvasX and CanvasY will replace point.x and pointer.y 
-		function draw() {
-			    ctx.clearRect(0,0,WIDTH,HEIGHT);
-			    // draw string
-			    var distance = BB.MathUtils.dist( canvasX, canvasY, ball.position.x, ball.position.y );
-			    if(distance>500) distance = 500;
-			    ctx.lineWidth = BB.MathUtils.map( distance, 0, 500, 5, 1);
-			    ctx.beginPath();
-			    ctx.moveTo(canvasX,canvasY);// assigns the values so that now the object moves using data from leapmotion sensor
-			    ctx.lineTo( ball.position.x, ball.position.y );
-			    ctx.closePath();
-			    ctx.stroke();
-			    // draw logo
-			    logo.draw();
-		}
-			setup();
-			update();
+        if ( window.innerWidth === 0 ) { window.innerWidth = parent.innerWidth; window.innerHeight = parent.innerHeight; }
+			var canvas     = document.createElement('canvas');
+			var ctx        = canvas.getContext('2d');
+			document.body.appendChild(canvas);
+			document.body.className = "radial-grey";
+			var canvasX = 0; // var obtained from leapMotion that will give an X coordinate
+			var canvasY = 0; // var obtained from leapMotion that will give an Y coordinate
+			// canvasX and CanvasY will replace point.x and pointer.y 
+			var logo       = new logo(ctx); // toys object
+			var gravity    = new BB.Vector2(); // default 0
+			var leapMotion;
+			var WIDTH, HEIGHT, ball,
+		    prevX = prevY = 0 ,
+			spin = 0.01;
+
+		function setup() {
+				
+				leapMotion = new BB.LeapMotion();// creates an instance of the LeapMotion module created for liBB library
+				// 
+				leapMotion.getLeapData(canvas, true, true); // gives canvas and enables X,Y tracking and enables gestures
+				
+				    window.onresize = function() {
+			        WIDTH = canvas.width = window.innerWidth ;
+			        HEIGHT = canvas.height = window.innerHeight;
+			    }
+			    window.onresize();
+			    ball = new BB.Particle2D({
+			        position: new BB.Vector2( Math.random()*WIDTH, Math.random()*HEIGHT ),
+			        radius: 30,
+			        friction: 0.9 //gui -name friction -max 1 -step 0.05
+			    });
+    	}
+
+		function update() {
+
+				canvasX = leapMotion.canvasX; // puts the value obtained from sensor to the var created
+				canvasY = leapMotion.canvasY; // puts the value obtained from sensor to the var created
+
+
+				// test in console that the gestures are being captured.
+				if(leapMotion.grab){
+					console.log("Grab Gesture");
+				}
+				if(leapMotion.pinch){
+					console.log("Pinch Gesture");
+				}
+			    if(leapMotion.circle){
+			    	if(leapMotion.clockwise){console.log("Circle clockwise");}
+			        else{console.log("Circle Gesture");}
+			        console.log(leapMotion.circleradius);
+			    }
+				
+			    requestAnimationFrame(update);
+			    ball.spring({
+			    	position: new BB.Vector2(canvasX,canvasY),// now assigns the X,Y values to the position
+			    	k:0.01,
+			    	length: 100
+			    });
+			    gravity.y = 0; //gui -name gravity.y -min 0.0 -max 1.0 -steps 0.1
+			    ball.applyForce( gravity );
+			    ball.update();
+			    // animate logo spin
+			    if( BB.MathUtils.dist(ball.position.x, ball.position.y, prevX, prevY ) > 10 ){
+			        spin = ( spin >= 0.3 ) ? 0.3 : spin+=0.005;
+			    } else {
+			        spin = ( spin <= 0 ) ? 0 : spin-=0.005;
+			    }
+			    logo.rotation += spin;
+			    logo.update( ball );
+			    prevX = ball.position.x;
+			    prevY = ball.position.y;
+			    draw();
+		}
+        // canvasX and CanvasY will replace point.x and pointer.y 
+		function draw() {
+			    ctx.clearRect(0,0,WIDTH,HEIGHT);
+			    // draw string
+			    var distance = BB.MathUtils.dist( canvasX, canvasY, ball.position.x, ball.position.y );
+			    if(distance>500) distance = 500;
+			    ctx.lineWidth = BB.MathUtils.map( distance, 0, 500, 5, 1);
+			    ctx.beginPath();
+			    ctx.moveTo(canvasX,canvasY);// assigns the values so that now the object moves using data from leapmotion sensor
+			    ctx.lineTo( ball.position.x, ball.position.y );
+			    ctx.closePath();
+			    ctx.stroke();
+			    // draw logo
+			    logo.draw();
+		}
+			setup();
+			update();